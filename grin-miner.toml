# Sample Server Configuration File for Grin-Miner
#
# Grin-Miner will look for this file in these places: in the following
# order:
#
# -The working directory
# -The directory in which the executable resides

#########################################
### LOGGING CONFIGURATION             ###
#########################################

[logging]

# Whether to log to stdout
log_to_stdout = true

# Log level for stdout: Critical, Error, Warning, Info, Debug, Trace
stdout_log_level = "Info"

# Whether to log to a file
log_to_file = true

# Log level for file: Critical, Error, Warning, Info, Debug, Trace
file_log_level = "Debug"

# Log file path
log_file_path = "grin-miner.log"

# Whether to append to the log file (true), or replace it on every run (false)
log_file_append = true

#########################################
### MINING CLIENT CONFIGURATION       ###
#########################################

[mining]

# whether to run the tui
run_tui = true



###################
# FOR MINING POOL #
###################


# stratum_server_addr = "us-east-stratum.grinmint.com:4416"
# stratum_server_login = "ek7j@protonmail.com/tensor"
# stratum_server_password = "E6RywTZ3yV2N6Q"
# stratum_server_tls_enabled = true


###################
# FOR SOLO MINING #
###################

# listening grin stratum server url
stratum_server_addr = "127.0.0.1:3416"

# login for the stratum server (if required)
#stratum_server_login = "http://192.168.1.100:3415"

# password for the stratum server (if required)
#stratum_server_password = "x"

# whether tls is enabled for the stratum server
stratum_server_tls_enabled = false








#The directory in which mining plugins are installed
#if not specified, grin miner will look in the directory /deps relative
#to the executable

#miner_plugin_dir = "target/debug/plugins"

###############################################################
### CUCKAROO (i.e. GPU-Friendly) MINER PLUGIN CONFIGURATION ###
###############################################################

# Multiple plugins can be specified, (e.g. a cpu
# miner and a gpu miner running in parallel)
# Use a single plugin instance per device, as
# demonstrated below.

# Multiple instances of the same plugin can be loaded
# and used with different devices. On CPU plugins
# you'll likely only be using a single instance
# but in CUDA plugins the device number can be set
# corresponding to the device ID. (use nvidia-smi to find this)

### CUCKAROO CPU SOLVERS (Asic Resist, or GPU-Friendly)

# The fastest cpu algorithm, but consumes the most memory

<<<<<<< HEAD
# [[mining.miner_plugin_config]]
# plugin_name = "cuckaroo_cpu_compat_29"
# [mining.miner_plugin_config.parameters]
# nthreads = 1
=======
[[mining.miner_plugin_config]]
plugin_name = "cuckaroo_cpu_avx2_29"
[mining.miner_plugin_config.parameters]
nthreads = 4
>>>>>>> 8a2c2d7f

# As above, but for processors supporting avx2

#[[mining.miner_plugin_config]]
#plugin_name = "cuckaroo_cpu_avx2_29"
#[mining.miner_plugin_config.parameters]
#nthreads = 4

# CUCKAROO CUDA SOLVER
#
# CUDA plugins are not built by default. To build:
#1) Ensure the latest cuda toolkit is installed
#   (nvcc should be in your PATH)
#   Wrong gcc? install gcc-5 g++-5; export CC=`which gcc-5`; # then build
#2) Ensure the 'build-cuda-plugin' feature is included in Cargo.toml, e.g:
#   cuckoo_miner = { path = "./cuckoo-miner", features = ["build-cuda-plugins"]}
#
# Parameters can be set individually for each device by using multiple
# instance of each plugin.  device 0 is used by default
#

# currently requires 5.5GB+ GPU memory
[[mining.miner_plugin_config]]
plugin_name = "cuckaroo_cuda_29"
[mining.miner_plugin_config.parameters]
device = 0
cpuload = 1
ntrims = 176
genablocks = 4096
genatpb = 128
genbtpb = 128
trimtpb = 512
tailtpb = 1024
recoverblocks = 1024
recovertpb = 1024

# e.g. To enable multiple devices (copy params from above as needed)

#[[mining.miner_plugin_config]]
#plugin_name = "cuckaroo_cuda_29"
#[mining.miner_plugin_config.parameters]
#device = 1


# mean OpenCL supports both NVidia and AMD
# to install run ./install_ocl_plugins.sh script
#[[mining.miner_plugin_config]]
#plugin_name = "ocl_cuckaroo"
#[mining.miner_plugin_config.parameters]
# 0 for default, 1 for AMD, 2 for NVidia, specify if you have
# cards from both vendors
#platform = 0
# ID withing the platform
#device = 0

###############################################################
### CUCKATOO (i.e. ASIC-Friendly) MINER PLUGIN CONFIGURATION ##
###############################################################

#mean cpu
#[[mining.miner_plugin_config]]
#plugin_name = "cuckatoo_mean_cpu_compat_31"
#[mining.miner_plugin_config.parameters]
#nthreads = 4

#mean cpu avx2
#[[mining.miner_plugin_config]]
#plugin_name = "cuckatoo_mean_cpu_avx2_31"
#[mining.miner_plugin_config.parameters]

#mean cuda, will work on a 1080TI with expand rounds set to 2
#memory requirements are tight, don't drive a display
#off the same card while trying to mine with an 11GB card

#[[mining.miner_plugin_config]]
#plugin_name = "cuckatoo_mean_cuda_gtx_31"
#[mining.miner_plugin_config.parameters]
#device = 0
#expand = 2
#cpuload = 1
#ntrims = 176
#genablocks = 4096
#genatpb = 128
#genbtpb = 128
#trimtpb = 512
#tailtpb = 1024
#recoverblocks = 1024
#recovertpb = 1024

#mean cuda optimised to use slightly less memory,
#will work on a 2080TI with expand rounds set to 2
#as above, memory requirements are tight, don't drive a display
#off the same card while trying to mine with an 11GB card

#[[mining.miner_plugin_config]]
#plugin_name = "cuckatoo_mean_cuda_rtx_31"
#[mining.miner_plugin_config.parameters]
#device = 0
#expand = 2
#cpuload = 1
#ntrims = 176
#genablocks = 4096
#genatpb = 128
#genbtpb = 128
#trimtpb = 512
#tailtpb = 1024
#recoverblocks = 1024
#recovertpb = 1024

#lean cuda
#[[mining.miner_plugin_config]]
#plugin_name = "cuckatoo_lean_cuda_31"
#[mining.miner_plugin_config.parameters]
#expand = 0
#device = 0
#cpuload = 1
#ntrims = 176
#genablocks = 4096
#genatpb = 128
#genbtpb = 128
#trimtpb = 512
#tailtpb = 1024
#recoverblocks = 1024
#recovertpb = 1024

# lean OpenCL supports both NVidia and AMD
# very slow but requires ~ 3GB of RAM
# to install run ./install_ocl_plugins.sh script
#[[mining.miner_plugin_config]]
#plugin_name = "ocl_cuckatoo"
#[mining.miner_plugin_config.parameters]
# 0 for default, 1 for AMD, 2 for NVidia, specify if you have
# cards from both vendors
#platform = 0
# ID withing the platform
#device = 0
#edge_bits = 31
<|MERGE_RESOLUTION|>--- conflicted
+++ resolved
@@ -100,17 +100,11 @@
 
 # The fastest cpu algorithm, but consumes the most memory
 
-<<<<<<< HEAD
 # [[mining.miner_plugin_config]]
-# plugin_name = "cuckaroo_cpu_compat_29"
+# plugin_name = "cuckaroo_cpu_avx2_29"
 # [mining.miner_plugin_config.parameters]
-# nthreads = 1
-=======
-[[mining.miner_plugin_config]]
-plugin_name = "cuckaroo_cpu_avx2_29"
-[mining.miner_plugin_config.parameters]
-nthreads = 4
->>>>>>> 8a2c2d7f
+# nthreads = 4
+
 
 # As above, but for processors supporting avx2
 
