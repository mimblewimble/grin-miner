--- conflicted
+++ resolved
@@ -42,7 +42,6 @@
 # listening grin stratum server url
 stratum_server_addr = "127.0.0.1:13416"
 
-<<<<<<< HEAD
 # login for the stratum server (if required)
 #stratum_server_login = "http://192.168.1.100:13415"
 
@@ -50,8 +49,6 @@
 #stratum_server_password = "x"
 
 #
-=======
->>>>>>> 19f07280
 #The directory in which mining plugins are installed
 #if not specified, grin miner will look in the directory /deps relative
 #to the executable
