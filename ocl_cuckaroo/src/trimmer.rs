use ocl;
use ocl::enums::{ArgVal, ProfilingInfo};
use ocl::flags::CommandQueueProperties;
use ocl::prm::{Int, Uint2, Ulong4};
use ocl::{
	Buffer, Context, Device, Event, EventList, Kernel, Platform, Program, Queue, SpatialDims,
};
use std::time::SystemTime;

const DUCK_SIZE_A: usize = 129; // AMD 126 + 3
const DUCK_SIZE_B: usize = 83;
const BUFFER_SIZE_A1: usize = DUCK_SIZE_A * 1024 * (4096 - 128) * 2;
const BUFFER_SIZE_A2: usize = DUCK_SIZE_A * 1024 * 256 * 2;
const BUFFER_SIZE_B: usize = DUCK_SIZE_B * 1024 * 4096 * 2;
const INDEX_SIZE: usize = 256 * 256 * 4;

pub struct Trimmer {
	q: Queue,
	program: Program,
	buffer_a1: Buffer<u32>,
	buffer_a2: Buffer<u32>,
	buffer_b: Buffer<u32>,
	buffer_i1: Buffer<u32>,
	buffer_i2: Buffer<u32>,
	buffer_r: Buffer<u32>,
	buffer_nonces: Buffer<u32>,
	pub device_name: String,
	pub device_id: usize,
}

impl Trimmer {
	pub fn build(platform_name: Option<&str>, device_id: Option<usize>) -> ocl::Result<Trimmer> {
		let platform = find_paltform(platform_name)
			.ok_or::<ocl::Error>("Can't find OpenCL platform".into())?;
		let device = find_device(&platform, device_id)?;

		let context = Context::builder()
			.platform(platform)
			.devices(device)
			.build()?;

		let q = Queue::new(
			&context,
			device,
			Some(CommandQueueProperties::PROFILING_ENABLE),
		)?;

		let program = Program::builder()
			.devices(device)
			.src(SRC)
			.build(&context)?;

		let buffer_a1 = Buffer::<u32>::builder()
			.queue(q.clone())
			.len(BUFFER_SIZE_A1)
			.fill_val(0)
			.build()?;

		let buffer_a2 = Buffer::<u32>::builder()
			.queue(q.clone())
			.len(BUFFER_SIZE_A2)
			.fill_val(0)
			.build()?;

		let buffer_b = Buffer::<u32>::builder()
			.queue(q.clone())
			.len(BUFFER_SIZE_B)
			.fill_val(0)
			.build()?;

		let buffer_i1 = Buffer::<u32>::builder()
			.queue(q.clone())
			.len(INDEX_SIZE)
			.fill_val(0)
			.build()?;

		let buffer_i2 = Buffer::<u32>::builder()
			.queue(q.clone())
			.len(INDEX_SIZE)
			.fill_val(0)
			.build()?;

		let buffer_r = Buffer::<u32>::builder()
			.queue(q.clone())
			.len(42 * 2)
			.flags(ocl::flags::MemFlags::READ_ONLY)
			.fill_val(0)
			.build()?;

		let buffer_nonces = Buffer::<u32>::builder()
			.queue(q.clone())
			.len(INDEX_SIZE)
			.fill_val(0)
			.build()?;

		//let result = unsafe {
		//	Buffer::<u32>::builder()
		//		.queue(q.clone())
		//		.len(RES_BUFFER_SIZE)
		//		.fill_val(0)
		//		.use_host_slice(&res_buf[..])
		//		.build()?
		//};

		Ok(Trimmer {
			q,
			program,
			buffer_a1,
			buffer_a2,
			buffer_b,
			buffer_i1,
			buffer_i2,
			buffer_r,
			buffer_nonces,
			device_name: device.name()?,
			device_id: device_id.unwrap_or(0),
		})
	}

	pub unsafe fn recover(&self, mut nodes: Vec<u32>, k: &[u64; 4]) -> ocl::Result<Vec<u32>> {
		let mut event_list = EventList::new();
		let mut names = vec![];

		let kernel_recovery = Kernel::builder()
			.name("FluffyRecovery")
			.program(&self.program)
			.queue(self.q.clone())
			.global_work_size(2048 * 256)
			.local_work_size(SpatialDims::One(256))
			.arg(k[0])
			.arg(k[1])
			.arg(k[2])
			.arg(k[3])
			.arg(None::<&Buffer<u64>>)
<<<<<<< HEAD
			.arg(None::<&Buffer<u32>>)
=======
			.arg(None::<&Buffer<Int>>)
>>>>>>> 74ab751a
			.build()?;
		kernel_recovery.set_arg_unchecked(4, ArgVal::mem(&self.buffer_r))?;
		kernel_recovery.set_arg_unchecked(5, ArgVal::mem(&self.buffer_nonces))?;

		nodes.push(nodes[0]);

		println!("Sending nodes {}", nodes.len());
		let edges = nodes.windows(2).flatten().map(|v| *v).collect::<Vec<u32>>();
		println!("Sending edges {}", edges.len());
		self.buffer_r
			.cmd()
			.enew(&mut event_list)
			.write(edges.as_slice())
			.enq()?;
		names.push("write edges");
		self.buffer_nonces
			.cmd()
			.enew(&mut event_list)
			.fill(0, None)
			.enq()?;
		names.push("fill res");
		kernel_recovery.cmd().enew(&mut event_list).enq()?;
		names.push("recovery");
		let mut nonces: Vec<u32> = vec![0; 42];

		self.buffer_nonces
			.cmd()
			.enew(&mut event_list)
			.read(&mut nonces)
			.enq()?;
		self.q.finish()?;
		nonces.sort();
		for i in 0..names.len() {
			print_event(names[i], &event_list[i]);
		}
		Ok(nonces)
	}

	pub unsafe fn run(&self, k: &[u64; 4]) -> ocl::Result<Vec<u32>> {
		let start = SystemTime::now();
		let kernel_seed_a = Kernel::builder()
			.name("FluffySeed2A")
			.program(&self.program)
			.queue(self.q.clone())
			.global_work_size(2048 * 128)
			.local_work_size(SpatialDims::One(128))
			.arg(k[0])
			.arg(k[1])
			.arg(k[2])
			.arg(k[3])
<<<<<<< HEAD
			.arg(None::<&Buffer<u32>>)
			.arg(None::<&Buffer<u32>>)
=======
			.arg(None::<&Buffer<Ulong4>>)
			.arg(None::<&Buffer<Ulong4>>)
>>>>>>> 74ab751a
			.arg(None::<&Buffer<u32>>)
			.build()?;
		kernel_seed_a.set_arg_unchecked(4, ArgVal::mem(&self.buffer_b))?;
		kernel_seed_a.set_arg_unchecked(5, ArgVal::mem(&self.buffer_a1))?;
		kernel_seed_a.set_arg_unchecked(6, ArgVal::mem(&self.buffer_i1))?;

		let kernel_seed_b1 = Kernel::builder()
			.name("FluffySeed2B")
			.program(&self.program)
			.queue(self.q.clone())
			.global_work_size(1024 * 128)
			.local_work_size(SpatialDims::One(128))
<<<<<<< HEAD
			.arg(None::<&Buffer<u32>>)
			.arg(None::<&Buffer<u32>>)
			.arg(None::<&Buffer<u32>>)
			.arg(None::<&Buffer<u32>>)
			.arg(None::<&Buffer<u32>>)
=======
			.arg(None::<&Buffer<Uint2>>)
			.arg(None::<&Buffer<Ulong4>>)
			.arg(None::<&Buffer<Ulong4>>)
			.arg(None::<&Buffer<Int>>)
			.arg(None::<&Buffer<Int>>)
>>>>>>> 74ab751a
			.arg(32)
			.build()?;
		kernel_seed_b1.set_arg_unchecked(0, ArgVal::mem(&self.buffer_a1))?;
		kernel_seed_b1.set_arg_unchecked(1, ArgVal::mem(&self.buffer_a1))?;
		kernel_seed_b1.set_arg_unchecked(2, ArgVal::mem(&self.buffer_a2))?;
		kernel_seed_b1.set_arg_unchecked(3, ArgVal::mem(&self.buffer_i1))?;
		kernel_seed_b1.set_arg_unchecked(4, ArgVal::mem(&self.buffer_i2))?;

		let kernel_seed_b2 = Kernel::builder()
			.name("FluffySeed2B")
			.program(&self.program)
			.queue(self.q.clone())
			.global_work_size(1024 * 128)
			.local_work_size(SpatialDims::One(128))
<<<<<<< HEAD
			.arg(None::<&Buffer<u32>>)
			.arg(None::<&Buffer<u32>>)
			.arg(None::<&Buffer<u32>>)
			.arg(None::<&Buffer<u32>>)
			.arg(None::<&Buffer<u32>>)
=======
			.arg(None::<&Buffer<Uint2>>)
			.arg(None::<&Buffer<Ulong4>>)
			.arg(None::<&Buffer<Ulong4>>)
			.arg(None::<&Buffer<Int>>)
			.arg(None::<&Buffer<Int>>)
>>>>>>> 74ab751a
			.arg(0)
			.build()?;

		kernel_seed_b2.set_arg_unchecked(0, ArgVal::mem(&self.buffer_b))?;
		kernel_seed_b2.set_arg_unchecked(1, ArgVal::mem(&self.buffer_a1))?;
		kernel_seed_b2.set_arg_unchecked(2, ArgVal::mem(&self.buffer_a2))?;
		kernel_seed_b2.set_arg_unchecked(3, ArgVal::mem(&self.buffer_i1))?;
		kernel_seed_b2.set_arg_unchecked(4, ArgVal::mem(&self.buffer_i2))?;

		let kernel_round1 = Kernel::builder()
			.name("FluffyRound1")
			.program(&self.program)
			.queue(self.q.clone())
			.global_work_size(4096 * 1024)
			.local_work_size(SpatialDims::One(1024))
<<<<<<< HEAD
			.arg(None::<&Buffer<u32>>)
			.arg(None::<&Buffer<u32>>)
			.arg(None::<&Buffer<u32>>)
			.arg(None::<&Buffer<u32>>)
			.arg(None::<&Buffer<u32>>)
=======
			.arg(None::<&Buffer<Uint2>>)
			.arg(None::<&Buffer<Uint2>>)
			.arg(None::<&Buffer<Uint2>>)
			.arg(None::<&Buffer<Int>>)
			.arg(None::<&Buffer<Int>>)
>>>>>>> 74ab751a
			.arg((DUCK_SIZE_A * 1024) as i32)
			.arg((DUCK_SIZE_B * 1024) as i32)
			.build()?;
		kernel_round1.set_arg_unchecked(0, ArgVal::mem(&self.buffer_a1))?;
		kernel_round1.set_arg_unchecked(1, ArgVal::mem(&self.buffer_a2))?;
		kernel_round1.set_arg_unchecked(2, ArgVal::mem(&self.buffer_b))?;
		kernel_round1.set_arg_unchecked(3, ArgVal::mem(&self.buffer_i2))?;
		kernel_round1.set_arg_unchecked(4, ArgVal::mem(&self.buffer_i1))?;

		let kernel_round_na = Kernel::builder()
			.name("FluffyRoundN")
			.program(&self.program)
			.queue(self.q.clone())
			.global_work_size(4096 * 1024)
			.local_work_size(SpatialDims::One(1024))
<<<<<<< HEAD
			.arg(None::<&Buffer<u32>>)
			.arg(None::<&Buffer<u32>>)
			.arg(None::<&Buffer<u32>>)
			.arg(None::<&Buffer<u32>>)
=======
			.arg(None::<&Buffer<Uint2>>)
			.arg(None::<&Buffer<Uint2>>)
			.arg(None::<&Buffer<Int>>)
			.arg(None::<&Buffer<Int>>)
>>>>>>> 74ab751a
			.build()?;
		kernel_round_na.set_arg_unchecked(0, ArgVal::mem(&self.buffer_b))?;
		kernel_round_na.set_arg_unchecked(1, ArgVal::mem(&self.buffer_a1))?;
		kernel_round_na.set_arg_unchecked(2, ArgVal::mem(&self.buffer_i1))?;
		kernel_round_na.set_arg_unchecked(3, ArgVal::mem(&self.buffer_i2))?;

		let kernel_round_nb = Kernel::builder()
			.name("FluffyRoundN")
			.program(&self.program)
			.queue(self.q.clone())
			.global_work_size(4096 * 1024)
			.local_work_size(SpatialDims::One(1024))
<<<<<<< HEAD
			.arg(None::<&Buffer<u32>>)
			.arg(None::<&Buffer<u32>>)
			.arg(None::<&Buffer<u32>>)
			.arg(None::<&Buffer<u32>>)
=======
			.arg(None::<&Buffer<Uint2>>)
			.arg(None::<&Buffer<Uint2>>)
			.arg(None::<&Buffer<Int>>)
			.arg(None::<&Buffer<Int>>)
>>>>>>> 74ab751a
			.build()?;
		kernel_round_nb.set_arg_unchecked(0, ArgVal::mem(&self.buffer_a1))?;
		kernel_round_nb.set_arg_unchecked(1, ArgVal::mem(&self.buffer_b))?;
		kernel_round_nb.set_arg_unchecked(2, ArgVal::mem(&self.buffer_i2))?;
		kernel_round_nb.set_arg_unchecked(3, ArgVal::mem(&self.buffer_i1))?;

		let kernel_tail = Kernel::builder()
			.name("FluffyTail")
			.program(&self.program)
			.queue(self.q.clone())
			.global_work_size(4096 * 1024)
			.local_work_size(SpatialDims::One(1024))
<<<<<<< HEAD
			.arg(None::<&Buffer<u32>>)
			.arg(None::<&Buffer<u32>>)
			.arg(None::<&Buffer<u32>>)
			.arg(None::<&Buffer<u32>>)
=======
			.arg(None::<&Buffer<Uint2>>)
			.arg(None::<&Buffer<Uint2>>)
			.arg(None::<&Buffer<Int>>)
			.arg(None::<&Buffer<Int>>)
>>>>>>> 74ab751a
			.build()?;
		kernel_tail.set_arg_unchecked(0, ArgVal::mem(&self.buffer_b))?;
		kernel_tail.set_arg_unchecked(1, ArgVal::mem(&self.buffer_a1))?;
		kernel_tail.set_arg_unchecked(2, ArgVal::mem(&self.buffer_i1))?;
		kernel_tail.set_arg_unchecked(3, ArgVal::mem(&self.buffer_i2))?;

		let end = SystemTime::now();
		let elapsed = end.duration_since(start).unwrap();
		println!("Time preparing kernels: {:?}", elapsed);

		//macro_rules! kernel_enq (
		//($num:expr) => (
		//for i in 0..$num {
		//    offset = i * GLOBAL_WORK_SIZE;
		//    unsafe {
		//        kernel
		//            .set_default_global_work_offset(SpatialDims::One(offset))
		//            .enq()?;
		//    }
		//}
		//));

		macro_rules! clear_buf (
	($buf:expr) => (
		$buf.cmd().fill(0, None).enq()?;
	));
		let mut event_list = EventList::new();
		let mut names = vec![];

		let mut edges_count: Vec<u32> = vec![0; 1];
		kernel_seed_a.cmd().enew(&mut event_list).enq()?;
		names.push("seedA");
		kernel_seed_b1.cmd().enew(&mut event_list).enq()?;
		names.push("seedB1");
		kernel_seed_b2.cmd().enew(&mut event_list).enq()?;
		names.push("seedB2");
		clear_buf!(self.buffer_i1);
		kernel_round1.enq()?;

		for _ in 0..80 {
			clear_buf!(self.buffer_i2);
			kernel_round_na.cmd().enew(&mut event_list).enq()?;
			names.push("seedNA");
			clear_buf!(self.buffer_i1);
			kernel_round_nb.cmd().enew(&mut event_list).enq()?;
			names.push("seedNB");
		}
		clear_buf!(self.buffer_i2);
		kernel_tail.cmd().enew(&mut event_list).enq()?;
		names.push("tail");

		self.buffer_i2
			.cmd()
			.enew(&mut event_list)
			.read(&mut edges_count)
			.enq()?;
		names.push("read I2");
		//self.buffer_a1.map().enq()?;

		let mut edges_left: Vec<u32> = vec![0; (edges_count[0] * 2) as usize];

		self.buffer_a1
			.cmd()
			.enew(&mut event_list)
			.read(&mut edges_left)
			.enq()?;
		names.push("read A2");
		self.q.finish()?;
		println!("Event list {:?}", event_list);
		for i in 0..names.len() {
			print_event(names[i], &event_list[i]);
		}
		println!("edges {}", edges_count[0]);
		println!(
			"nodes {}: ({}, {})",
			edges_left.len(),
			edges_left[0],
			edges_left[1]
		);
		clear_buf!(self.buffer_i1);
		clear_buf!(self.buffer_i2);
		self.q.finish()?;
		Ok(edges_left)
	}
}

fn print_event(name: &str, ev: &Event) {
	let submit = ev
		.profiling_info(ProfilingInfo::Submit)
		.unwrap()
		.time()
		.unwrap();
	let queued = ev
		.profiling_info(ProfilingInfo::Queued)
		.unwrap()
		.time()
		.unwrap();
	let start = ev
		.profiling_info(ProfilingInfo::Start)
		.unwrap()
		.time()
		.unwrap();
	let end = ev
		.profiling_info(ProfilingInfo::End)
		.unwrap()
		.time()
		.unwrap();
	println!(
		"{}\t total {}ms \t sub {}mc \t start {}ms \t exec {}ms",
		name,
		(end - queued) / 1_000_000,
		(submit - queued) / 1_000,
		(start - submit) / 1_000_000,
		(end - start) / 1_000_000
	);
}

fn find_paltform(selector: Option<&str>) -> Option<Platform> {
	match selector {
		None => Some(Platform::default()),
		Some(sel) => Platform::list().into_iter().find(|p| {
			if let Ok(vendor) = p.name() {
				vendor.contains(sel)
			} else {
				false
			}
		}),
	}
}

fn find_device(platform: &Platform, selector: Option<usize>) -> ocl::Result<Device> {
	match selector {
		None => Device::first(platform),
		Some(index) => Device::by_idx_wrap(platform, index),
	}
}

const SRC: &str = r#"
// Cuckaroo Cycle, a memory-hard proof-of-work by John Tromp and team Grin
// Copyright (c) 2018 Jiri Photon Vadura and John Tromp
// This GGM miner file is covered by the FAIR MINING license

#pragma OPENCL EXTENSION cl_khr_int64_base_atomics : enable
#pragma OPENCL EXTENSION cl_khr_int64_extended_atomics : enable

typedef uint8 u8;
typedef uint16 u16;
typedef uint u32;
typedef ulong u64;

typedef u32 node_t;
typedef u64 nonce_t;


#define DUCK_SIZE_A 129L
#define DUCK_SIZE_B 83L

#define DUCK_A_EDGES (DUCK_SIZE_A * 1024L)
#define DUCK_A_EDGES_64 (DUCK_A_EDGES * 64L)

#define DUCK_B_EDGES (DUCK_SIZE_B * 1024L)
#define DUCK_B_EDGES_64 (DUCK_B_EDGES * 64L)

#define EDGE_BLOCK_SIZE (64)
#define EDGE_BLOCK_MASK (EDGE_BLOCK_SIZE - 1)

#define EDGEBITS 29
// number of edges
#define NEDGES ((node_t)1 << EDGEBITS)
// used to mask siphash output
#define EDGEMASK (NEDGES - 1)

#define CTHREADS 1024
#define BKTMASK4K (4096-1)
#define BKTGRAN 32

#define SIPROUND \
  do { \
    v0 += v1; v2 += v3; v1 = rotate(v1,(ulong)13); \
    v3 = rotate(v3,(ulong)16); v1 ^= v0; v3 ^= v2; \
    v0 = rotate(v0,(ulong)32); v2 += v1; v0 += v3; \
    v1 = rotate(v1,(ulong)17);   v3 = rotate(v3,(ulong)21); \
    v1 ^= v2; v3 ^= v0; v2 = rotate(v2,(ulong)32); \
  } while(0)


void Increase2bCounter(__local u32 * ecounters, const int bucket)
{
	int word = bucket >> 5;
	unsigned char bit = bucket & 0x1F;
	u32 mask = 1 << bit;

	u32 old = atomic_or(ecounters + word, mask) & mask;

	if (old > 0)
		atomic_or(ecounters + word + 4096, mask);
}

bool Read2bCounter(__local u32 * ecounters, const int bucket)
{
	int word = bucket >> 5;
	unsigned char bit = bucket & 0x1F;
	u32 mask = 1 << bit;

	return (ecounters[word + 4096] & mask) > 0;
}

__attribute__((reqd_work_group_size(128, 1, 1)))
__kernel  void FluffySeed2A(const u64 v0i, const u64 v1i, const u64 v2i, const u64 v3i, __global ulong4 * bufferA, __global ulong4 * buffer_b, __global u32 * indexes)
{
	const int gid = get_global_id(0);
	const short lid = get_local_id(0);

	__global ulong4 * buffer;
	__local u64 tmp[64][16];
	__local u32 counters[64];
	u64 sipblock[64];

	u64 v0;
	u64 v1;
	u64 v2;
	u64 v3;

	if (lid < 64)
		counters[lid] = 0;

	barrier(CLK_LOCAL_MEM_FENCE);

	for (int i = 0; i < 1024 * 2; i += EDGE_BLOCK_SIZE)
	{
		u64 blockNonce = gid * (1024 * 2) + i;

		v0 = v0i;
		v1 = v1i;
		v2 = v2i;
		v3 = v3i;

		for (u32 b = 0; b < EDGE_BLOCK_SIZE; b++)
		{
			v3 ^= blockNonce + b;
			for (int r = 0; r < 2; r++)
				SIPROUND;
			v0 ^= blockNonce + b;
			v2 ^= 0xff;
			for (int r = 0; r < 4; r++)
				SIPROUND;

			sipblock[b] = (v0 ^ v1) ^ (v2  ^ v3);

		}
		u64 last = sipblock[EDGE_BLOCK_MASK];

		for (short s = 0; s < EDGE_BLOCK_SIZE; s++)
		{
			u64 lookup = s == EDGE_BLOCK_MASK ? last : sipblock[s] ^ last;
			uint2 hash = (uint2)(lookup & EDGEMASK, (lookup >> 32) & EDGEMASK);
			int bucket = hash.x & 63;

			barrier(CLK_LOCAL_MEM_FENCE);

			int counter = atomic_add(counters + bucket, (u32)1);
			int counterLocal = counter % 16;
			tmp[bucket][counterLocal] = hash.x | ((u64)hash.y << 32);

			barrier(CLK_LOCAL_MEM_FENCE);

			if ((counter > 0) && (counterLocal == 0 || counterLocal == 8))
			{
				int cnt = min((int)atomic_add(indexes + bucket, 8), (int)(DUCK_A_EDGES_64 - 8));
				int idx = ((bucket < 32 ? bucket : bucket - 32) * DUCK_A_EDGES_64 + cnt) / 4;
				buffer = bucket < 32 ? bufferA : buffer_b;

				buffer[idx] = (ulong4)(
					atom_xchg(&tmp[bucket][8 - counterLocal], (u64)0),
					atom_xchg(&tmp[bucket][9 - counterLocal], (u64)0),
					atom_xchg(&tmp[bucket][10 - counterLocal], (u64)0),
					atom_xchg(&tmp[bucket][11 - counterLocal], (u64)0)
				);
				buffer[idx + 1] = (ulong4)(
					atom_xchg(&tmp[bucket][12 - counterLocal], (u64)0),
					atom_xchg(&tmp[bucket][13 - counterLocal], (u64)0),
					atom_xchg(&tmp[bucket][14 - counterLocal], (u64)0),
					atom_xchg(&tmp[bucket][15 - counterLocal], (u64)0)
				);
			}

		}
	}

	barrier(CLK_LOCAL_MEM_FENCE);

	if (lid < 64)
	{
		int counter = counters[lid];
		int counterBase = (counter % 16) >= 8 ? 8 : 0;
		int counterCount = (counter % 8);
		for (int i = 0; i < (8 - counterCount); i++)
			tmp[lid][counterBase + counterCount + i] = 0;
		int cnt = min((int)atomic_add(indexes + lid, 8), (int)(DUCK_A_EDGES_64 - 8));
		int idx = ( (lid < 32 ? lid : lid - 32) * DUCK_A_EDGES_64 + cnt) / 4;
		buffer = lid < 32 ? bufferA : buffer_b;
		buffer[idx] = (ulong4)(tmp[lid][counterBase], tmp[lid][counterBase + 1], tmp[lid][counterBase + 2], tmp[lid][counterBase + 3]);
		buffer[idx + 1] = (ulong4)(tmp[lid][counterBase + 4], tmp[lid][counterBase + 5], tmp[lid][counterBase + 6], tmp[lid][counterBase + 7]);
	}

}

__attribute__((reqd_work_group_size(128, 1, 1)))
__kernel  void FluffySeed2B(const __global uint2 * source, __global ulong4 * destination1, __global ulong4 * destination2, const __global int * sourceIndexes, __global int * destinationIndexes, int startBlock)
{
	const int lid = get_local_id(0);
	const int group = get_group_id(0);

	__global ulong4 * destination = destination1;
	__local u64 tmp[64][16];
	__local int counters[64];

	if (lid < 64)
		counters[lid] = 0;

	barrier(CLK_LOCAL_MEM_FENCE);

	int offsetMem = startBlock * DUCK_A_EDGES_64;
	int offsetBucket = 0;
	const int myBucket = group / BKTGRAN;
	const int microBlockNo = group % BKTGRAN;
	const int bucketEdges = min(sourceIndexes[myBucket + startBlock], (int)(DUCK_A_EDGES_64));
	const int microBlockEdgesCount = (DUCK_A_EDGES_64 / BKTGRAN);
	const int loops = (microBlockEdgesCount / 128);

	if ((startBlock == 32) && (myBucket >= 30))
	{
		offsetMem = 0;
		destination = destination2;
		offsetBucket = 30;
	}

	for (int i = 0; i < loops; i++)
	{
		int edgeIndex = (microBlockNo * microBlockEdgesCount) + (128 * i) + lid;

		{
			uint2 edge = source[/*offsetMem + */(myBucket * DUCK_A_EDGES_64) + edgeIndex];
			bool skip = (edgeIndex >= bucketEdges) || (edge.x == 0 && edge.y == 0);

			int bucket = (edge.x >> 6) & (64 - 1);

			barrier(CLK_LOCAL_MEM_FENCE);

			int counter = 0;
			int counterLocal = 0;

			if (!skip)
			{
				counter = atomic_add(counters + bucket, (u32)1);
				counterLocal = counter % 16;
				tmp[bucket][counterLocal] = edge.x | ((u64)edge.y << 32);
			}

			barrier(CLK_LOCAL_MEM_FENCE);

			if ((counter > 0) && (counterLocal == 0 || counterLocal == 8))
			{
				int cnt = min((int)atomic_add(destinationIndexes + startBlock * 64 + myBucket * 64 + bucket, 8), (int)(DUCK_A_EDGES - 8));
				int idx = (offsetMem + (((myBucket - offsetBucket) * 64 + bucket) * DUCK_A_EDGES + cnt)) / 4;

				destination[idx] = (ulong4)(
					atom_xchg(&tmp[bucket][8 - counterLocal], 0),
					atom_xchg(&tmp[bucket][9 - counterLocal], 0),
					atom_xchg(&tmp[bucket][10 - counterLocal], 0),
					atom_xchg(&tmp[bucket][11 - counterLocal], 0)
				);
				destination[idx + 1] = (ulong4)(
					atom_xchg(&tmp[bucket][12 - counterLocal], 0),
					atom_xchg(&tmp[bucket][13 - counterLocal], 0),
					atom_xchg(&tmp[bucket][14 - counterLocal], 0),
					atom_xchg(&tmp[bucket][15 - counterLocal], 0)
				);
			}
		}
	}

	barrier(CLK_LOCAL_MEM_FENCE);

	if (lid < 64)
	{
		int counter = counters[lid];
		int counterBase = (counter % 16) >= 8 ? 8 : 0;
		int cnt = min((int)atomic_add(destinationIndexes + startBlock * 64 + myBucket * 64 + lid, 8), (int)(DUCK_A_EDGES - 8));
		int idx = (offsetMem + (((myBucket - offsetBucket) * 64 + lid) * DUCK_A_EDGES + cnt)) / 4;
		destination[idx] = (ulong4)(tmp[lid][counterBase], tmp[lid][counterBase + 1], tmp[lid][counterBase + 2], tmp[lid][counterBase + 3]);
		destination[idx + 1] = (ulong4)(tmp[lid][counterBase + 4], tmp[lid][counterBase + 5], tmp[lid][counterBase + 6], tmp[lid][counterBase + 7]);
	}
}

__attribute__((reqd_work_group_size(1024, 1, 1)))
__kernel   void FluffyRound1(const __global uint2 * source1, const __global uint2 * source2, __global uint2 * destination, const __global int * sourceIndexes, __global int * destinationIndexes, const int bktInSize, const int bktOutSize)
{
	const int lid = get_local_id(0);
	const int group = get_group_id(0);

	const __global uint2 * source = group < (62 * 64) ? source1 : source2;
	int groupRead                 = group < (62 * 64) ? group : group - (62 * 64);

	__local u32 ecounters[8192];

	const int edgesInBucket = min(sourceIndexes[group], bktInSize);
	const int loops = (edgesInBucket + CTHREADS) / CTHREADS;

	for (int i = 0; i < 8; i++)
		ecounters[lid + (1024 * i)] = 0;

	barrier(CLK_LOCAL_MEM_FENCE);

	for (int i = 0; i < loops; i++)
	{
		const int lindex = (i * CTHREADS) + lid;

		if (lindex < edgesInBucket)
		{

			const int index = (bktInSize * groupRead) + lindex;

			uint2 edge = source[index];

			if (edge.x == 0 && edge.y == 0) continue;

			Increase2bCounter(ecounters, (edge.x & EDGEMASK) >> 12);
		}
	}

	barrier(CLK_LOCAL_MEM_FENCE);

	for (int i = 0; i < loops; i++)
	{
		const int lindex = (i * CTHREADS) + lid;

		if (lindex < edgesInBucket)
		{
			const int index = (bktInSize * groupRead) + lindex;

			uint2 edge = source[index];

			if (edge.x == 0 && edge.y == 0) continue;

			if (Read2bCounter(ecounters, (edge.x & EDGEMASK) >> 12))
			{
				const int bucket = edge.y & BKTMASK4K;
				const int bktIdx = min(atomic_add(destinationIndexes + bucket, 1), bktOutSize - 1);
				destination[(bucket * bktOutSize) + bktIdx] = (uint2)(edge.y, edge.x);
			}
		}
	}

}

__attribute__((reqd_work_group_size(1024, 1, 1)))
__kernel   void FluffyRoundN(const __global uint2 * source, __global uint2 * destination, const __global int * sourceIndexes, __global int * destinationIndexes)
{
	const int lid = get_local_id(0);
	const int group = get_group_id(0);

	const int bktInSize = DUCK_B_EDGES;
	const int bktOutSize = DUCK_B_EDGES;

	__local u32 ecounters[8192];

	const int edgesInBucket = min(sourceIndexes[group], bktInSize);
	const int loops = (edgesInBucket + CTHREADS) / CTHREADS;

	for (int i = 0; i < 8; i++)
		ecounters[lid + (1024 * i)] = 0;

	barrier(CLK_LOCAL_MEM_FENCE);

	for (int i = 0; i < loops; i++)
	{
		const int lindex = (i * CTHREADS) + lid;

		if (lindex < edgesInBucket)
		{

			const int index = (bktInSize * group) + lindex;

			uint2 edge = source[index];

			if (edge.x == 0 && edge.y == 0) continue;

			Increase2bCounter(ecounters, (edge.x & EDGEMASK) >> 12);
		}
	}

	barrier(CLK_LOCAL_MEM_FENCE);

	for (int i = 0; i < loops; i++)
	{
		const int lindex = (i * CTHREADS) + lid;

		if (lindex < edgesInBucket)
		{
			const int index = (bktInSize * group) + lindex;

			uint2 edge = source[index];

			if (edge.x == 0 && edge.y == 0) continue;

			if (Read2bCounter(ecounters, (edge.x & EDGEMASK) >> 12))
			{
				const int bucket = edge.y & BKTMASK4K;
				const int bktIdx = min(atomic_add(destinationIndexes + bucket, 1), bktOutSize - 1);
				destination[(bucket * bktOutSize) + bktIdx] = (uint2)(edge.y, edge.x);
			}
		}
	}

}

__attribute__((reqd_work_group_size(1024, 1, 1)))
__kernel void FluffyTail(const __global uint2 * source, __global uint2 * destination, const __global int * sourceIndexes, __global int * destinationIndexes)
{
	const int lid = get_local_id(0);
	const int group = get_group_id(0);

	int myEdges = sourceIndexes[group];
	__local int destIdx;

	if (lid == 0)
		destIdx = atomic_add(destinationIndexes, myEdges);

	barrier(CLK_LOCAL_MEM_FENCE);

	if (lid < myEdges)
	{
		destination[destIdx + lid] = source[group * DUCK_B_EDGES + lid];
	}
}

__attribute__((reqd_work_group_size(256, 1, 1)))
__kernel   void FluffyRecovery(const u64 v0i, const u64 v1i, const u64 v2i, const u64 v3i, const __constant u64 * recovery, __global int * indexes)
{
	const int gid = get_global_id(0);
	const short lid = get_local_id(0);

	__local u32 nonces[42];
	u64 sipblock[64];

	u64 v0;
	u64 v1;
	u64 v2;
	u64 v3;

	if (lid < 42) nonces[lid] = 0;

	barrier(CLK_LOCAL_MEM_FENCE);

	for (int i = 0; i < 1024; i += EDGE_BLOCK_SIZE)
	{
		u64 blockNonce = gid * 1024 + i;

		v0 = v0i;
		v1 = v1i;
		v2 = v2i;
		v3 = v3i;

		for (u32 b = 0; b < EDGE_BLOCK_SIZE; b++)
		{
			v3 ^= blockNonce + b;
			SIPROUND; SIPROUND;
			v0 ^= blockNonce + b;
			v2 ^= 0xff;
			SIPROUND; SIPROUND; SIPROUND; SIPROUND;

			sipblock[b] = (v0 ^ v1) ^ (v2  ^ v3);

		}
		const u64 last = sipblock[EDGE_BLOCK_MASK];

		for (short s = EDGE_BLOCK_MASK; s >= 0; s--)
		{
			u64 lookup = s == EDGE_BLOCK_MASK ? last : sipblock[s] ^ last;
			u64 u = lookup & EDGEMASK;
			u64 v = (lookup >> 32) & EDGEMASK;

			u64 a = u | (v << 32);
			u64 b = v | (u << 32);

			for (int i = 0; i < 42; i++)
			{
				if ((recovery[i] == a) || (recovery[i] == b))
				//if ((1234 == a) || (5679 == b))
					nonces[i] = blockNonce + s;
			}
		}
	}

	barrier(CLK_LOCAL_MEM_FENCE);

	if (lid < 42)
	{
		if (nonces[lid] > 0)
			indexes[lid] = nonces[lid];
	}
}
"#;<|MERGE_RESOLUTION|>--- conflicted
+++ resolved
@@ -1,7 +1,7 @@
 use ocl;
 use ocl::enums::{ArgVal, ProfilingInfo};
 use ocl::flags::CommandQueueProperties;
-use ocl::prm::{Int, Uint2, Ulong4};
+use ocl::prm::{Uint2, Ulong4};
 use ocl::{
 	Buffer, Context, Device, Event, EventList, Kernel, Platform, Program, Queue, SpatialDims,
 };
@@ -132,11 +132,7 @@
 			.arg(k[2])
 			.arg(k[3])
 			.arg(None::<&Buffer<u64>>)
-<<<<<<< HEAD
-			.arg(None::<&Buffer<u32>>)
-=======
-			.arg(None::<&Buffer<Int>>)
->>>>>>> 74ab751a
+			.arg(None::<&Buffer<i32>>)
 			.build()?;
 		kernel_recovery.set_arg_unchecked(4, ArgVal::mem(&self.buffer_r))?;
 		kernel_recovery.set_arg_unchecked(5, ArgVal::mem(&self.buffer_nonces))?;
@@ -187,13 +183,8 @@
 			.arg(k[1])
 			.arg(k[2])
 			.arg(k[3])
-<<<<<<< HEAD
-			.arg(None::<&Buffer<u32>>)
-			.arg(None::<&Buffer<u32>>)
-=======
 			.arg(None::<&Buffer<Ulong4>>)
 			.arg(None::<&Buffer<Ulong4>>)
->>>>>>> 74ab751a
 			.arg(None::<&Buffer<u32>>)
 			.build()?;
 		kernel_seed_a.set_arg_unchecked(4, ArgVal::mem(&self.buffer_b))?;
@@ -206,19 +197,11 @@
 			.queue(self.q.clone())
 			.global_work_size(1024 * 128)
 			.local_work_size(SpatialDims::One(128))
-<<<<<<< HEAD
-			.arg(None::<&Buffer<u32>>)
-			.arg(None::<&Buffer<u32>>)
-			.arg(None::<&Buffer<u32>>)
-			.arg(None::<&Buffer<u32>>)
-			.arg(None::<&Buffer<u32>>)
-=======
 			.arg(None::<&Buffer<Uint2>>)
 			.arg(None::<&Buffer<Ulong4>>)
 			.arg(None::<&Buffer<Ulong4>>)
-			.arg(None::<&Buffer<Int>>)
-			.arg(None::<&Buffer<Int>>)
->>>>>>> 74ab751a
+			.arg(None::<&Buffer<i32>>)
+			.arg(None::<&Buffer<i32>>)
 			.arg(32)
 			.build()?;
 		kernel_seed_b1.set_arg_unchecked(0, ArgVal::mem(&self.buffer_a1))?;
@@ -233,19 +216,11 @@
 			.queue(self.q.clone())
 			.global_work_size(1024 * 128)
 			.local_work_size(SpatialDims::One(128))
-<<<<<<< HEAD
-			.arg(None::<&Buffer<u32>>)
-			.arg(None::<&Buffer<u32>>)
-			.arg(None::<&Buffer<u32>>)
-			.arg(None::<&Buffer<u32>>)
-			.arg(None::<&Buffer<u32>>)
-=======
 			.arg(None::<&Buffer<Uint2>>)
 			.arg(None::<&Buffer<Ulong4>>)
 			.arg(None::<&Buffer<Ulong4>>)
-			.arg(None::<&Buffer<Int>>)
-			.arg(None::<&Buffer<Int>>)
->>>>>>> 74ab751a
+			.arg(None::<&Buffer<i32>>)
+			.arg(None::<&Buffer<i32>>)
 			.arg(0)
 			.build()?;
 
@@ -260,20 +235,12 @@
 			.program(&self.program)
 			.queue(self.q.clone())
 			.global_work_size(4096 * 1024)
-			.local_work_size(SpatialDims::One(1024))
-<<<<<<< HEAD
-			.arg(None::<&Buffer<u32>>)
-			.arg(None::<&Buffer<u32>>)
-			.arg(None::<&Buffer<u32>>)
-			.arg(None::<&Buffer<u32>>)
-			.arg(None::<&Buffer<u32>>)
-=======
-			.arg(None::<&Buffer<Uint2>>)
-			.arg(None::<&Buffer<Uint2>>)
-			.arg(None::<&Buffer<Uint2>>)
-			.arg(None::<&Buffer<Int>>)
-			.arg(None::<&Buffer<Int>>)
->>>>>>> 74ab751a
+			//.local_work_size(SpatialDims::One(256))
+			.arg(None::<&Buffer<Uint2>>)
+			.arg(None::<&Buffer<Uint2>>)
+			.arg(None::<&Buffer<Uint2>>)
+			.arg(None::<&Buffer<i32>>)
+			.arg(None::<&Buffer<i32>>)
 			.arg((DUCK_SIZE_A * 1024) as i32)
 			.arg((DUCK_SIZE_B * 1024) as i32)
 			.build()?;
@@ -288,18 +255,11 @@
 			.program(&self.program)
 			.queue(self.q.clone())
 			.global_work_size(4096 * 1024)
-			.local_work_size(SpatialDims::One(1024))
-<<<<<<< HEAD
-			.arg(None::<&Buffer<u32>>)
-			.arg(None::<&Buffer<u32>>)
-			.arg(None::<&Buffer<u32>>)
-			.arg(None::<&Buffer<u32>>)
-=======
-			.arg(None::<&Buffer<Uint2>>)
-			.arg(None::<&Buffer<Uint2>>)
-			.arg(None::<&Buffer<Int>>)
-			.arg(None::<&Buffer<Int>>)
->>>>>>> 74ab751a
+			//.local_work_size(SpatialDims::One(256))
+			.arg(None::<&Buffer<Uint2>>)
+			.arg(None::<&Buffer<Uint2>>)
+			.arg(None::<&Buffer<i32>>)
+			.arg(None::<&Buffer<i32>>)
 			.build()?;
 		kernel_round_na.set_arg_unchecked(0, ArgVal::mem(&self.buffer_b))?;
 		kernel_round_na.set_arg_unchecked(1, ArgVal::mem(&self.buffer_a1))?;
@@ -311,18 +271,11 @@
 			.program(&self.program)
 			.queue(self.q.clone())
 			.global_work_size(4096 * 1024)
-			.local_work_size(SpatialDims::One(1024))
-<<<<<<< HEAD
-			.arg(None::<&Buffer<u32>>)
-			.arg(None::<&Buffer<u32>>)
-			.arg(None::<&Buffer<u32>>)
-			.arg(None::<&Buffer<u32>>)
-=======
-			.arg(None::<&Buffer<Uint2>>)
-			.arg(None::<&Buffer<Uint2>>)
-			.arg(None::<&Buffer<Int>>)
-			.arg(None::<&Buffer<Int>>)
->>>>>>> 74ab751a
+			//.local_work_size(SpatialDims::One(256))
+			.arg(None::<&Buffer<Uint2>>)
+			.arg(None::<&Buffer<Uint2>>)
+			.arg(None::<&Buffer<i32>>)
+			.arg(None::<&Buffer<i32>>)
 			.build()?;
 		kernel_round_nb.set_arg_unchecked(0, ArgVal::mem(&self.buffer_a1))?;
 		kernel_round_nb.set_arg_unchecked(1, ArgVal::mem(&self.buffer_b))?;
@@ -334,18 +287,11 @@
 			.program(&self.program)
 			.queue(self.q.clone())
 			.global_work_size(4096 * 1024)
-			.local_work_size(SpatialDims::One(1024))
-<<<<<<< HEAD
-			.arg(None::<&Buffer<u32>>)
-			.arg(None::<&Buffer<u32>>)
-			.arg(None::<&Buffer<u32>>)
-			.arg(None::<&Buffer<u32>>)
-=======
-			.arg(None::<&Buffer<Uint2>>)
-			.arg(None::<&Buffer<Uint2>>)
-			.arg(None::<&Buffer<Int>>)
-			.arg(None::<&Buffer<Int>>)
->>>>>>> 74ab751a
+			//.local_work_size(SpatialDims::One(256))
+			.arg(None::<&Buffer<Uint2>>)
+			.arg(None::<&Buffer<Uint2>>)
+			.arg(None::<&Buffer<i32>>)
+			.arg(None::<&Buffer<i32>>)
 			.build()?;
 		kernel_tail.set_arg_unchecked(0, ArgVal::mem(&self.buffer_b))?;
 		kernel_tail.set_arg_unchecked(1, ArgVal::mem(&self.buffer_a1))?;
@@ -883,7 +829,7 @@
 	}
 }
 
-__attribute__((reqd_work_group_size(256, 1, 1)))
+__attribute__((reqd_work_group_size(256, 1 , 1)))
 __kernel   void FluffyRecovery(const u64 v0i, const u64 v1i, const u64 v2i, const u64 v3i, const __constant u64 * recovery, __global int * indexes)
 {
 	const int gid = get_global_id(0);
@@ -935,7 +881,7 @@
 			for (int i = 0; i < 42; i++)
 			{
 				if ((recovery[i] == a) || (recovery[i] == b))
-				//if ((1234 == a) || (5679 == b))
+	//		if ((1234 == a) || (5679 == b))
 					nonces[i] = blockNonce + s;
 			}
 		}
