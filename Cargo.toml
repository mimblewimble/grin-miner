--- conflicted
+++ resolved
@@ -28,29 +28,20 @@
 time = "0.1"
 cursive = "0.9.0"
 
-<<<<<<< HEAD
-grin_miner_util = { path = "./util", version = "0.4.2" }
-grin_miner_plugin = { path = "./plugin", version = "0.4.2" }
-grin_miner_config = { path = "./config", version = "0.4.2" }
+grin_miner_util = { path = "./util", version = "0.5.0" }
+grin_miner_plugin = { path = "./plugin", version = "0.5.0" }
+grin_miner_config = { path = "./config", version = "0.5.0" }
+cuckoo_miner = { path = "./cuckoo-miner", version = "0.5.0" }
 #cuckoo_miner = { path = "./cuckoo-miner", version = "0.4.2" }
 # hack to install ocl plugin automaticaly
 ocl_cuckatoo = { path = "./ocl_cuckatoo", version = "0.1.0"}
 
 #use this alternative inclusion below to build cuda plugins
-cuckoo_miner = { path = "./cuckoo-miner", features = ["build-cuda-plugins"]}
+#cuckoo_miner = { path = "./cuckoo-miner", features = ["build-cuda-plugins"]}
 #or to build avx2 CPU plugins
 #cuckoo_miner = { path = "./cuckoo-miner", features = ["build-mean-avx2"]}
 #or to build both
 #cuckoo_miner = { path = "./cuckoo-miner", features = ["build-cuda-plugins","build-mean-avx2"]}
-=======
-grin_miner_util = { path = "./util", version = "0.5.0" }
-grin_miner_plugin = { path = "./plugin", version = "0.5.0" }
-grin_miner_config = { path = "./config", version = "0.5.0" }
-cuckoo_miner = { path = "./cuckoo-miner", version = "0.5.0" }
-
-#use this alternative inclusion below to build cuda plugins
-#cuckoo_miner = { path = "./cuckoo-miner", features = ["build-cuda-plugins"]}
->>>>>>> dc5a1bcd
 
 [build-dependencies]
 built = "0.2"